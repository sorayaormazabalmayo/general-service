package cli

import (
	"context"
	"flag"
	"fmt"
	"time"

	"github.com/peterbourgon/ff/v4"
	"github.com/saltosystems-internal/x/log"
	"github.com/sorayaormazabalmayo/general-service/internal/server"
	"github.com/sorayaormazabalmayo/general-service/internal/updater"
)

// NewGneralServiceCommand creates and returns the root cli command
func NewGeneralServiceCommand(logger log.Logger) ff.Command {
	fs := ff.NewFlagSet("general-service")

	return ff.Command{
		Name:      "general-service",
		ShortHelp: "This is the root command for the general-service",
		Usage:     "general-service [FLAGS] <SUBCOMMANDS> ...",
		Flags:     fs,
		Exec: func(context.Context, []string) error {
			return flag.ErrHelp
		},
		Subcommands: []*ff.Command{
			// list of available subcommands to the root general-service command
			newServeCommand(logger),
		},
	}

}

// newServeCommand returns a usable ff.Command for the serve subcommand
func newServeCommand(logger log.Logger) *ff.Command {

	// This config structure is where the variables are allocated after parsing
	cfg := &server.Config{}

	logger.Info("Config parameters before parsing: ", "httpAddr:", cfg.HTTPAddr, "internal-httpAddr:", cfg.InternatHTTPAddr, "debug:", cfg.Debug)

	fs := ff.NewFlagSet("serve")
	_ = fs.String(0, "config", "", "config file in yaml format")
	// This stores what has been parsed in config
	fs.StringVar(&cfg.HTTPAddr, 0, "http-addr", "localhost:8000", "HTTP address")
	fs.StringVar(&cfg.InternatHTTPAddr, 0, "internal-http-addr", "localhost:9000", "Internal HTTP address")
	fs.BoolVarDefault(&cfg.Debug, 0, "debug", false, "Enable debug")

	fs.BoolVarDefault(&cfg.AutoUpdate, 0, "auto-update", false, "Enable updater")
	fs.StringVar(&cfg.MetadataURL, 0, "metadata-url", "https://sorayaormazabalmayo.github.io/TUF_Repository_YubiKey_Vault/metadata", "Metadata URL")

	cmd := &ff.Command{
		Name:      "serve",
		ShortHelp: "This SERVE subcommand starts general-service launching a http server",
		Flags:     fs,
		Exec: func(_ context.Context, args []string) error { // defining exec inline allows it to access the flags above
			if cfg.Debug {
				if err := logger.SetAllowedLevel(log.AllowDebug()); err != nil {
					return err
				}
			}

			if cfg.AutoUpdate {

<<<<<<< HEAD
				fmt.Printf("----- Setting the Updater of TUF inside a General-Service v5-----\n")
=======
				fmt.Printf("----- Setting the Updater of TUF inside a General-Service v4-----\n")
>>>>>>> 35603a40

				updtr := updater.NewUpdater(cfg)

				metadataDir, currentVersions := updater.SettingServices(updtr.Logger)

				time.Sleep(time.Second * updater.TimeForUpdaters)

				// // The updater needs to be looking for new updates every x time
				go func() {

					for {
						updater.SettingUpdater(updtr.Logger, metadataDir, currentVersions)
					}

				}()
			}

			logger.Info("General server started",
				"http-addr", cfg.HTTPAddr,
				"http-internal-addr", cfg.InternatHTTPAddr,
				"debug", cfg.Debug,
			)

			s, err := server.NewServer(cfg, logger)
			if err != nil {
				return err
			}

			return s.Run()
		},
	}
	return cmd
}<|MERGE_RESOLUTION|>--- conflicted
+++ resolved
@@ -62,12 +62,8 @@
 			}
 
 			if cfg.AutoUpdate {
-
-<<<<<<< HEAD
+        
 				fmt.Printf("----- Setting the Updater of TUF inside a General-Service v5-----\n")
-=======
-				fmt.Printf("----- Setting the Updater of TUF inside a General-Service v4-----\n")
->>>>>>> 35603a40
 
 				updtr := updater.NewUpdater(cfg)
 
